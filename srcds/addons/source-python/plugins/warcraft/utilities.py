--- conflicted
+++ resolved
@@ -114,14 +114,12 @@
     for loader, module_name, is_pkg in pkgutil.walk_packages(package.__path__):
         if not private_modules and module_name.startswith('_'):
             continue
-<<<<<<< HEAD
-        path = '.'.join((package_path, module_name))
-        if recursive and ispkg:
-            yield from get_classes_from_package(path)
-        else:
-            module = importlib.import_module(path)
-            yield from get_classes_from_module(
-                module, private=private_classes, imported=imported_classes)
+        full_name = package.__name__ + '.' + module_name
+        module = importlib.import_module(full_name)
+        if not is_pkg:
+            yield module
+        elif recursive:
+            yield from import_submodules(module)
 
 
 class CooldownDict(collections.defaultdict):
@@ -158,12 +156,4 @@
         return super().__getitem__(key) - time.time()
 
     def __setitem__(self, key, value):
-        return super().__setitem__(key, value + time.time())
-=======
-        full_name = package.__name__ + '.' + module_name
-        module = importlib.import_module(full_name)
-        if not is_pkg:
-            yield module
-        elif recursive:
-            yield from import_submodules(module)
->>>>>>> a2174738
+        return super().__setitem__(key, value + time.time())